--- conflicted
+++ resolved
@@ -1,10 +1,7 @@
-<<<<<<< HEAD
 build:
 	python -m build
 
-=======
->>>>>>> 9cd7bf6f
 docs:
 	mkdocs build
 
-.PHONY: docs+.PHONY: docs build